<<<<<<< HEAD
#!/usr/bin/env python3
# Time-stamp: <2025-01-06 10:37:29>
=======
#!/usr/bin/python3
# Time-stamp: <2025-03-22 19:31:21>
>>>>>>> 38fce236

import re
import os
import argparse



# !SECTION! Parameters
# ====================

STD_IGNORE_FILES = [
    re.compile(r".*~"),
    re.compile(r".*#"),
    re.compile(r"\..*"),
    re.compile(r"CMakeCache"),
]

STD_IGNORE_FOLDERS = [
    re.compile(r"\..*"),
    re.compile(r".*CMake.*"),
    "__pycache__"
]

VALID_EXTENSIONS = [re.compile(r".*\.{}$".format(ext))
    for ext in [
            "c", "cpp", "h", "hpp", "cc", "hh",
            "py", "sage",
            "txt",
            "org", "md",
            "sh", "zsh",
            "el"
    ]
]

# !SECTION! Identifying and parsing items
# =======================================

BEGIN_TITLE      = r"!"
END_TITLE        = r"!"
CONTINUED_PREFIX = r"!"
TITLE_REGEXP     = re.compile(r".*" + BEGIN_TITLE + r"(\w+)" + END_TITLE + r"(.*)")
CONTINUED_REGEXP = re.compile(r"\W*" + CONTINUED_PREFIX + r" *(.*)")


def strip_final_newline(line):
    if len(line) == 0:
        return line
    elif line[-1] == "\n":
        return line[:-1]
    else:
        return line
    


def extract_header_if_present(line):
    line = strip_final_newline(line)
    content = TITLE_REGEXP.findall(line)
    if content:
        header = content[0][0]
        text = content[0][1].strip()
        return header, text
    else:
        return ""
    

def extract_continued_content_if_present(line):
    line = strip_final_newline(line)
    content = CONTINUED_REGEXP.findall(line)
    if content:
        return content[0].strip() + " "
    else:
        return ""
        

# !SECTION! The classes used to store and parse the files
# =======================================================



SUBSECTION_PREFIX = "SUB"
SECTION_SUFFIX = "SECTION"
SECTION_REGEXP = re.compile(r"({})*{}".format(SUBSECTION_PREFIX,
                                              SECTION_SUFFIX))

def get_title_depth(title):
    if SECTION_REGEXP.match(title):
        return 1 + int((len(title) - len(SECTION_SUFFIX)) / len(SUBSECTION_PREFIX))
    else:
        return None


# !SUBSECTION! MeuporgItem, the class corresponding to the data extracte 

class MeuporgItem:
    """Corresponds to a meup.org item: stores a title, a content, and
    its line number.

    It also handles their tree structure: a MeuporgItem can have
    successors, and exactly one predecessor.

    """
    def __init__(self, title, content, line_number, path, base_depth):
        self.title = title
        self.content = content
        self.line_number = line_number
        self.path = path
        # currently unset parameters
        self.successors = []
        self.predecessor = None
        heading_depth = get_title_depth(title)
        if line_number in ["folder", "file"]:
            self.depth = base_depth
            self.is_heading = True
        elif heading_depth == None:
            self.depth = -1
            self.is_heading = False
        else:
            self.depth = base_depth + heading_depth
            self.is_heading = True


    def top(self):
        cursor = self
        while cursor.predecessor != None:
            cursor = cursor.predecessor
        return cursor

        
    def absorb_item(self, new_entry):
        #print("inserting ", new_entry.is_heading, new_entry)
        # handling leaves
        if not new_entry.is_heading:
            new_entry.successors = None
            new_entry.predecessor = self
            self.successors.append(new_entry)
            return self
        # handling structural item
        elif new_entry.depth > self.depth:
            self.successors.append(new_entry)
            new_entry.predecessor = self
            return new_entry
        elif new_entry.depth == self.depth:
            new_entry.predecessor = self.predecessor
            self.predecessor.successors.append(new_entry)
            return new_entry
        else:
            while new_entry.depth < self.depth :
                self = self.predecessor
            if self.depth == new_entry.depth:
                new_entry.predecessor = self.predecessor
                self.predecessor.successors.append(new_entry)
            else:
                self.successors.append(new_entry)
            return self

        
    def __str__(self):
        return "title: '{}', content: '{}', line_number: {}, depth: {:d}, path: {}".format(
            self.title,
            self.content,
            self.line_number,
            self.depth,
            self.path
        )

            

# !SUBSECTION! The ItemScanner class, used to parse a file and extract items


# the possible states of the Scanner
SCANNING = 0
IN_ITEM  = 1


class ItemScanner:
    """Is initialized with a string corresponding to a path, and
    extracts all the meuporg items in it as MeuporgItem:s. Then, can
    be used to iterate through them in order of arrival:

    for x in ItemScanner(list_of_lines):
        <some processing of the MeuporgItem x>


    The inspiration for the ItemScanner is a Turing machine where the
    file is the input tape, and each line is a cell. The action
    undertaken depends on the state of the Scanner, and said state can
    be updated depending on the cell being scanned.

    It does *not* handle the context in which items are found, that is
    the job of FileMap class. It returns the items as they are found,
    nothing more.

    """
    def __init__(self, path, base_depth):
        self.state = SCANNING
        self.current_item = None
        self.line_number = 0
        self.item_list = []
        self.path = path
        self.base_depth = base_depth
        with open(path, "r") as f:
            try:
                rows = f.readlines()
            except:
                raise Exception("couldn't read " + path)
            for x in rows:
                self.process_new_line(x)
        self.finalize_current_item()

        
    def finalize_current_item(self):
        if self.current_item != None:
            self.item_list.append(self.current_item)
            self.current_item = None
        self.state = SCANNING
         

    def process_new_line(self, line):
        self.line_number += 1
        potential_item = extract_header_if_present(line)
        if potential_item:
            # we have obtained a new item
            self.finalize_current_item()
            self.current_item = MeuporgItem(
                potential_item[0],
                potential_item[1],
                self.line_number,
                self.path,
                self.base_depth
            )
            self.state = IN_ITEM
        elif (self.state == IN_ITEM):
            potential_continuation = extract_continued_content_if_present(line)
            if potential_continuation:
                self.current_item.content += potential_continuation
            else:
                self.finalize_current_item()
        else:
            self.finalize_current_item()

            
    def __len__(self):
        return len(self.item_list)

    
    def __iter__(self):
        for x in self.item_list:
            yield x



# !SECTION! Putting it all together: generating the meuporg item tree
# ===================================================================


# !SUBSECTION! Functions to decide whether we proceed with item extraction
# ------------------------------------------------------------------------

def should_parse_file(file_name, to_ignore):
    for ig in to_ignore:
        if isinstance(ig, str): # case of a simple string
            if ig in file_name:
                return False
        elif ig.match(file_name): # case of a regexp
            return False
    for val in VALID_EXTENSIONS:
        if val.match(file_name):
            return True
    return False


def should_explore_folder(folder_name, to_ignore):
    for ig in to_ignore:
        if isinstance(ig, str): # case of a simple string
            if ig in folder_name:
                return False
        elif ig.match(folder_name): # case of a regexp
            return False
    return True



# !SUBSECTION! Obtaining the items
# --------------------------------

def parse_file(path, depth):
    cursor = MeuporgItem(
        os.path.basename(path),
        path,
        "file",
        path,
        depth
    )
    cursor.is_heading = True
    for x in ItemScanner(path, depth):
        cursor = cursor.absorb_item(x)
    while cursor.depth > depth:
        cursor = cursor.predecessor
    return cursor


def parse_folder(folder_name,
                 depth,
                 ignored_files=None,
                 ignored_folders=None):
    cursor = MeuporgItem(
        folder_name,
        folder_name,
        "folder",
        folder_name,
        depth
    )
    cursor.is_heading = True
    cursor.successors = []
    # if there is a .projectile file in the folder, we use its content to obtain files to ignore
    if ignored_files == None:
        ignored_files = STD_IGNORE_FILES
    if ignored_folders == None:
        ignored_folders = STD_IGNORE_FOLDERS
    if os.path.isfile(".projectile"):
        with open(".projectile", "r") as f:
            for line in f.readlines():
                to_ignore.append(re.compile(r"{}".format(line[2:])))
    # finding all folders and files in the folder
    folders, files = [], []
    for entry in os.listdir(folder_name):
        if os.path.isfile(folder_name + entry):
            if should_parse_file(entry, ignored_files):
                files.append(entry)
        elif should_explore_folder(entry, ignored_folders):
            folders.append(entry)
    # parsing the files
    for file_name in files:
        cursor = cursor.absorb_item(parse_file(
            folder_name + file_name,
            depth + 1
        ))
    # parsing the folder
    for subfolder_name in folders:
        cursor = cursor.absorb_item(parse_folder(
            folder_name + subfolder_name + "/",
            depth + 1,
            ignored_files=ignored_files,
            ignored_folders=ignored_folders,
        ))
    while cursor.depth > depth:
        cursor = cursor.predecessor
    return cursor




# !SUBSECTION! Formatting the tree
# --------------------------------

def format_MeuporgItem(it,
                       file_path,
                       sparse=False):
    result = ""
    if not it.is_heading: # case of a regular item
        result += "{} {} :: [[file:{}::{}][(→)]] ".format(
            "-",
            it.title,
            file_path,
            it.line_number,
        )
        if len(it.content) > 0:
            result += it.content
        result += "\n"
    else:  # case of a heading
        if it.line_number == "file": # case of a file in a folder
            to_add = "{} {} [[file:{}][(→)]]\n".format(
                "*" * (it.depth + 1),
                it.title,
                it.path,
            )
        elif it.line_number == "folder": # case of a folder
            to_add = "{} {}\n".format(
                "*" * (it.depth + 1),
                file_path,
            )
        else: # case of a heading in a file
            to_add = "{} {} [[file:{}::{}][(→)]]\n".format(
                "*" * (it.depth + 1),
                it.content,
                it.path,
                it.line_number,
            )
        empty_section = True
        for x in it.successors:
            next_items = format_MeuporgItem(
                x,
                file_path if not it.line_number == "folder" else x.content,
                sparse=sparse
            )
            if len(next_items) > 0:
                to_add += next_items
                empty_section = False
        if (not empty_section) or (not sparse):
            result += to_add
    return result



# !SECTION! Tests

def test_file_parsing():
    file_name = "meuporg.py"
    print(format_MeuporgItem(parse_file(file_name, 1),
                             file_name,
                             "Meuporg Python"))

def test_folder_parsing():
    folder_name = "/home/leo/research/sbox-utils/"
    i = parse_folder(
        folder_name,
        0,
        ignored_files=STD_IGNORE_FILES,
        ignored_folders=STD_IGNORE_FOLDERS + ["fftw", "build", "linux", "CMakeFiles", "known_functions"]
    )
    print(format_MeuporgItem(
        i.top(),
        folder_name,
        "sboxU",
        sparse=True
    ))
    

# !SECTION!  Main program


if __name__ == "__main__":

    # !SUBSECTION! Initializing the arguments using argparse
    parser = argparse.ArgumentParser(
                    prog='Meuporg Parser',
                    description='Detects all the meuporg items in a file/directory and displays them as an orgmode tree.',
                    epilog='')
    parser.add_argument("path",
                        help="The path to the file or folder to parse")
    parser.add_argument("-a", "--all",
                        action="store_true",
                        help="Lists the full structure of the project, not just the headings leading to an item")
    parser.add_argument("-i", "--ignore",
                        nargs="+",
                        type=str,
                        help="A space separated list of regexp: files and folder that contain any of them will be ignored")
    parser.add_argument("-d", "--depth",
                        type=int,
                        default=0,
                        help="The offset to add to the depth when displaying the org tree.")
    args = parser.parse_args()

    # !SUBSECTION! processing the folder (or file) 
    if not os.path.isfile(args.path):
        ign = args.ignore
        if ign == None:
            ign = []
        if args.path[-1] != "/":
            args.path += "/"
        its = parse_folder(
            args.path,
            args.depth,
            ignored_files=STD_IGNORE_FILES + ign,
            ignored_folders=STD_IGNORE_FOLDERS + ign
        )
    else:
        its = parse_file(args.path, args.depth)
    print(format_MeuporgItem(its.top(),
                             args.path,
                             sparse=not args.all))
<|MERGE_RESOLUTION|>--- conflicted
+++ resolved
@@ -1,10 +1,5 @@
-<<<<<<< HEAD
 #!/usr/bin/env python3
-# Time-stamp: <2025-01-06 10:37:29>
-=======
-#!/usr/bin/python3
-# Time-stamp: <2025-03-22 19:31:21>
->>>>>>> 38fce236
+# Time-stamp: <2025-04-15 10:44:23>
 
 import re
 import os
