--- conflicted
+++ resolved
@@ -1,10 +1,7 @@
 #!/usr/bin/env sage 
 #-*- Python -*-
-<<<<<<< HEAD
-# Time-stamp: <2025-04-14 18:27:24> 
-=======
-# Time-stamp: <2025-01-08 17:27:27> 
->>>>>>> 4120cc90
+# Time-stamp: <2025-04-14 18:29:53> 
+
 
 import datetime, time
 import sys, os
